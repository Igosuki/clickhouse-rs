--- conflicted
+++ resolved
@@ -1,10 +1,6 @@
 [package]
 name = "clickhouse-rs"
-<<<<<<< HEAD
 version = "0.2.0-alpha.3"
-=======
-version = "0.1.18"
->>>>>>> 69b69be0
 authors = ["Mikhail Sukharev <suharev7@gmail.com>"]
 license = "MIT"
 homepage = "https://github.com/suharev7/clickhouse-rs"
@@ -18,32 +14,19 @@
 exclude = ["tests/*", "examples/*"]
 
 [features]
-<<<<<<< HEAD
-tls = ["tokio-tls", "native-tls"]
+default = []
+tls = ["native-tls"]
 
 [dependencies]
 futures-core = "0.3.1"
 futures-util = "0.3.1"
 futures = "0.3.1"
 tokio = { version = "0.2.2", features = ["tcp", "net", "sync", "full", "time"] }
-async-std = "1.2.0"
+async-std = { version = "1.2.0", features = ["unstable"] }
 
 pin-project = "0.4.5"
 
-hostname = "^0.1"
-=======
-default = []
-tls = ["tokio-tls", "native-tls"]
-
-[dependencies]
-log = "0.4.8"
-futures = "0.1.29"
-tokio = "0.1.22"
-tokio-timer = "0.2.11"
-tokio-tls = { version = "0.2.1", optional = true }
-native-tls = { version = "0.2.3", optional = true }
 hostname = "^0.2"
->>>>>>> 69b69be0
 
 chrono = "0.4"
 chrono-tz = "0.5"
@@ -57,19 +40,11 @@
 url="^2"
 lazy_static = "1.4.0"
 
-<<<<<<< HEAD
 log = { version = "0.4.8", features = ["std", "serde"] }
 crossbeam = "0.7"
 
-native-tls = { version = "0.2", optional = true }
-tokio-tls = { version = "=0.3.0-alpha.6", optional = true }
+native-tls = { version = "0.2.3", optional = true }
 
 [dev-dependencies]
 env_logger = "^0.6"
-=======
-crossbeam = "0.7"
-
-[dev-dependencies]
-env_logger = "^0.7"
->>>>>>> 69b69be0
 rand = "^0.7"
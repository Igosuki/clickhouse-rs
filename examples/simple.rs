--- conflicted
+++ resolved
@@ -2,17 +2,7 @@
 use clickhouse_rs::{row, types::Block, Pool};
 use futures_util::StreamExt;
 
-<<<<<<< HEAD
 async fn execute(database_url: String) -> Result<(), Box<dyn Error>> {
-=======
-use std::env;
-
-use futures::Future;
-
-use clickhouse_rs::{row, types::Block, Pool};
-
-fn main() {
->>>>>>> 69b69be0
     env::set_var("RUST_LOG", "clickhouse_rs=debug");
     env_logger::init();
 
@@ -23,8 +13,7 @@
             account_name Nullable(FixedString(3))
         ) Engine=Memory";
 
-<<<<<<< HEAD
-    let mut block = Block::new();
+    let mut block = Block::with_capacity(5);
     block.push(row! { customer_id: 1_u32, amount:  2_u32, account_name: Some("foo") })?;
     block.push(row! { customer_id: 3_u32, amount:  4_u32, account_name: None::<&str> })?;
     block.push(row! { customer_id: 5_u32, amount:  6_u32, account_name: None::<&str> })?;
@@ -37,14 +26,6 @@
     client.execute(ddl).await?;
     client.insert("payment", block).await?;
     let mut stream = client.query("SELECT * FROM payment").stream();
-=======
-    let mut block = Block::with_capacity(5);
-    block.push(row!{ customer_id: 1_u32, amount:  2_u32, account_name: Some("foo") }).unwrap();
-    block.push(row!{ customer_id: 3_u32, amount:  4_u32, account_name: None::<&str> }).unwrap();
-    block.push(row!{ customer_id: 5_u32, amount:  6_u32, account_name: None::<&str> }).unwrap();
-    block.push(row!{ customer_id: 7_u32, amount:  8_u32, account_name: None::<&str> }).unwrap();
-    block.push(row!{ customer_id: 9_u32, amount: 10_u32, account_name: Some("bar") }).unwrap();
->>>>>>> 69b69be0
 
     while let Some(row) = stream.next().await {
         let row = row?;

--- conflicted
+++ resolved
@@ -1,21 +1,4 @@
-<<<<<<< HEAD
 use std::{env, f64::EPSILON, fmt, sync::{Arc, atomic::{Ordering, AtomicUsize}}};
-=======
-extern crate chrono;
-extern crate chrono_tz;
-extern crate clickhouse_rs;
-extern crate tokio;
-
-use std::{
-    env,
-    f64::EPSILON,
-    fmt::Debug,
-    sync::{
-        atomic::{AtomicUsize, Ordering},
-        Arc,
-    },
-};
->>>>>>> 69b69be0
 
 use chrono::prelude::*;
 use chrono_tz::Tz;
@@ -267,7 +250,6 @@
 #[tokio::test]
 async fn test_simple_select() -> Result<(), Error> {
     let pool = Pool::new(database_url());
-<<<<<<< HEAD
     let mut c = pool.get_handle().await?;
     let actual = c.query("SELECT a FROM (SELECT 1 AS a UNION ALL SELECT 2 AS a UNION ALL SELECT 3 AS a) ORDER BY a ASC").fetch_all().await?;
 
@@ -299,36 +281,6 @@
         .fetch_all()
         .await?;
     assert!((2_f64 - r.get::<f64, _>(0, 0)?).abs() < EPSILON);
-=======
-    let done = pool.get_handle()
-        .and_then(|c| c.query("SELECT a FROM (SELECT 1 AS a UNION ALL SELECT 2 AS a UNION ALL SELECT 3 AS a) ORDER BY a ASC").fetch_all())
-        .and_then(|(c, actual)| {
-            let expected = Block::new()
-                .column("a", vec![1_u8, 2, 3]);
-            assert_eq!(expected, actual);
-            Ok(c)
-        })
-        .and_then(|c| c.query("SELECT min(a) FROM (SELECT 1 AS a UNION ALL SELECT 2 AS a UNION ALL SELECT 3 AS a)").fetch_all())
-        .and_then(|(c, r)| {
-            assert_eq!(1, r.get::<u8, _>(0, 0)?);
-            Ok(c)
-        })
-        .and_then(|c| c.query("SELECT max(a) FROM (SELECT 1 AS a UNION ALL SELECT 2 AS a UNION ALL SELECT 3 AS a)").fetch_all())
-        .and_then(|(c, r)| {
-            assert_eq!(3, r.get::<u8, _>(0, 0)?);
-            Ok(c)
-        })
-        .and_then(|c| c.query("SELECT sum(a) FROM (SELECT 1 AS a UNION ALL SELECT 2 AS a UNION ALL SELECT 3 AS a)").fetch_all())
-        .and_then(|(c, r)| {
-            assert_eq!(6, r.get::<u64, _>(0, 0)?);
-            Ok(c)
-        })
-        .and_then(|c| c.query("SELECT median(a) FROM (SELECT 1 AS a UNION ALL SELECT 2 AS a UNION ALL SELECT 3 AS a)").fetch_all())
-        .and_then(|(_, r)| {
-            assert!((2_f64 - r.get::<f64, _>(0, 0)?).abs() < EPSILON);
-            Ok(())
-        });
->>>>>>> 69b69be0
 
     Ok(())
 }
@@ -338,7 +290,6 @@
     let ddl = "CREATE TEMPORARY TABLE clickhouse_test_temporary_table (ID UInt64);";
 
     let pool = Pool::new(database_url());
-<<<<<<< HEAD
     let mut c = pool.get_handle().await?;
     c.execute(ddl).await?;
     c.execute(
@@ -355,27 +306,6 @@
     assert_eq!(block, expected);
 
     Ok(())
-=======
-    let done = pool
-        .get_handle()
-        .and_then(move |c| c.execute(ddl))
-        .and_then(|c| {
-            c.execute(
-                "INSERT INTO clickhouse_test_temporary_table (ID) \
-                 SELECT number AS ID FROM system.numbers LIMIT 10",
-            )
-        })
-        .and_then(|c| {
-            c.query("SELECT ID AS ID FROM clickhouse_test_temporary_table")
-                .fetch_all()
-        })
-        .map(|(_, block)| {
-            let expected = Block::new().column("ID", (0_u64..10).collect::<Vec<_>>());
-            assert_eq!(block, expected)
-        });
-
-    run(done).unwrap();
->>>>>>> 69b69be0
 }
 
 #[tokio::test]
@@ -397,11 +327,7 @@
 
     let expected = Block::new()
         .column("country", vec!["EN", "RU", ""])
-<<<<<<< HEAD
         .column("country", vec![2_u64, 4, 6]);
-=======
-        .column("country", vec![2u64, 4, 6]);
->>>>>>> 69b69be0
 
     let pool = Pool::new(database_url());
     let mut c = pool.get_handle().await?;
@@ -757,7 +683,6 @@
     let block = Block::new()
         .column("x", vec![Decimal::of(1.234, 3), Decimal::of(5, 3)])
         .column("ox", vec![None, Some(Decimal::of(1.23, 2))]);
-<<<<<<< HEAD
 
     let pool = Pool::new(database_url());
 
@@ -835,8 +760,6 @@
             vec![Decimal::of(1.234, 3), Decimal::of(5, 3), Decimal::of(5, 3)],
         )
         .column("array", vec![vec![42_u32], Vec::new(), Vec::new()]);
-=======
->>>>>>> 69b69be0
 
     let pool = Pool::new(database_url());
     let mut c = pool.get_handle().await?;
@@ -918,10 +841,7 @@
         ret.unwrap()
     }
 
-<<<<<<< HEAD
     assert_eq!(2, counter.load(Ordering::SeqCst))
-=======
-    run(done).unwrap();
 }
 
 #[test]
@@ -1040,5 +960,4 @@
         });
 
     run(done).unwrap();
->>>>>>> 69b69be0
 }
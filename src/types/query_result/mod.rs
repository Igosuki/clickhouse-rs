<<<<<<< HEAD
use std::{marker::PhantomData, sync::Arc};
=======
use std::{marker, sync::Arc};
>>>>>>> 69b69be0

use futures_core::stream::BoxStream;
use futures_util::{
    future,
    stream::{self, StreamExt},
    TryStreamExt,
};
use log::info;

use crate::{
    errors::Result,
    types::{
<<<<<<< HEAD
        block::BlockRef, query_result::stream_blocks::BlockStream, Block, Cmd, Query, Row,
        Rows, Complex, Simple
=======
        block::BlockRef, query_result::stream_blocks::BlockStream, Block, Cmd,
        Complex, Packet, Query, Row, Rows, Simple, either::Either,
>>>>>>> 69b69be0
    },
    ClientHandle,
};

<<<<<<< HEAD
pub(crate) mod stream_blocks;
=======
use self::fold_block::FoldBlock;

mod fold_block;
mod stream_blocks;
>>>>>>> 69b69be0

macro_rules! try_opt_stream {
    ($expr:expr) => {
        match $expr {
            Ok(val) => val,
            Err(err) => return Box::new(stream::once(Err(err))),
        }
    };
}

macro_rules! try_opt {
    ($expr:expr) => {
        match $expr {
            Ok(val) => val,
            Err(err) => return Either::Left(future::err(err)),
        }
    };
}

/// Result of a query or statement execution.
pub struct QueryResult<'a> {
    pub(crate) client: &'a mut ClientHandle,
    pub(crate) query: Query,
}

<<<<<<< HEAD
impl<'a> QueryResult<'a> {
    /// Fetch data from table. It returns a block that contains all rows.
    pub async fn fetch_all(self) -> Result<Block<Complex>> {
        let blocks = self
            .stream_blocks()
            .try_fold(Vec::new(), |mut blocks, block| {
                if !block.is_empty() {
                    blocks.push(block);
                }
                future::ready(Ok(blocks))
            })
            .await?;
        Ok(Block::concat(blocks.as_slice()))
=======
impl QueryResult {
    /// Method that applies a function to each row, producing a single, final value.
    ///
    /// example:
    /// ```rust
    /// # extern crate clickhouse_rs;
    /// # extern crate futures;
    /// # use futures::Future;
    /// # use clickhouse_rs::{Pool, types::Block};
    /// # use std::env;
    /// # let database_url = env::var("DATABASE_URL").unwrap_or("tcp://localhost:9000?compression=lz4".into());
    /// # let pool = Pool::new(database_url);
    /// # let done =
    /// pool.get_handle()
    ///     .and_then(|c| {
    ///         c.query("SELECT number FROM system.numbers LIMIT 10000000")
    ///             .fold(0, |acc, row| {
    ///                 let number: u64 = row.get("number")?;
    ///                 Ok(acc + number)
    ///             })
    ///     })
    /// #   .map(|_| ())
    /// #   .map_err(|err| eprintln!("database error: {}", err));
    /// # tokio::run(done)
    /// ```
    pub fn fold<F, T, Fut>(self, init: T, f: F) -> impl Future<Item=(ClientHandle, T), Error=Error>
        where
            F: Fn(T, Row<Simple>) -> Fut + Send + Sync + 'static,
            Fut: IntoFuture<Item = T, Error = Error> + Send + 'static,
            Fut::Future: Send,
            T: Send + 'static,
    {
        let func_ptr = Arc::new(f);

        self.fold_blocks(init, move |acc, block| FoldBlock::new(block, acc, func_ptr.clone()))
    }

    /// Fetch data from table. It returns a block that contains all rows.
    pub fn fetch_all(self) -> BoxFuture<(ClientHandle, Block<Complex>)> {
        Box::new(
            self.fold_blocks(Vec::new(), |mut blocks, block| {
                if !block.is_empty() {
                    blocks.push(block);
                }
                Ok(blocks)
            })
                .map_err(Error::from)
                .map(|(h, blocks)| (h, Block::concat(blocks.as_slice()))),
        )
    }

    /// Method that applies a function to each block, producing a single, final value.
    pub fn fold_blocks<F, T, Fut>(self, init: T, f: F) -> impl Future<Item=(ClientHandle, T), Error=Error>
        where
            F: Fn(T, Block) -> Fut + Send + 'static,
            Fut: IntoFuture<Item = T, Error = Error> + Send + 'static,
            Fut::Future: Send,
            T: Send + 'static,
    {
        let timeout = try_opt!(self.client.context.options.get()).query_timeout;
        let context = self.client.context.clone();
        let pool = self.client.pool.clone();

        let acc = (None, init);

        let future = self.fold_packets(acc, move |(h, acc), packet| match packet {
            Packet::Block(b) => {
                if b.is_empty() {
                    Either::Right(future::ok((h, acc)))
                } else {
                    Either::Left(f(acc, b).into_future().map(move |a| (h, a)))
                }
            }
            Packet::Eof(inner) => Either::Right(future::ok((
                Some(ClientHandle {
                    inner: Some(inner),
                    context: context.clone(),
                    pool: pool.clone(),
                }),
                acc,
            ))),
            Packet::ProfileInfo(_) | Packet::Progress(_) => Either::Right(future::ok((h, acc))),
            Packet::Exception(exception) => Either::Right(future::err(Error::Server(exception))),
            _ => Either::Right(future::err(Error::Driver(DriverError::UnexpectedPacket))),
        });

        let fut = if let Some(timeout) = timeout {
            Either::Left(
                future
                    .map(|(c, t)| (c.unwrap(), t))
                    .timeout(timeout)
                    .map_err(move |err| err.into()),
            )
        } else {
            Either::Right(future.map(|(c, t)| (c.unwrap(), t)))
        };

        Either::Right(fut)
    }

    fn fold_packets<F, T, Fut>(self, init: T, f: F) -> impl Future<Item=T, Error=Error>
        where
            F: Fn(T, Packet<ClickhouseTransport>) -> Fut + Send + 'static,
            Fut: IntoFuture<Item = T, Error = Error> + Send + 'static,
            Fut::Future: Send,
            T: Send + 'static,
    {
        let context = self.client.context.clone();
        let query = self.query;

        self.client.wrap_future(move |mut c| {
            info!("[send query] {}", query.get_sql());
            c.pool.detach();
            c.inner
                .take()
                .unwrap()
                .call(Cmd::SendQuery(query, context.clone()))
                .fold(init, f)
        })
>>>>>>> 69b69be0
    }

    /// Method that produces a stream of blocks containing rows
    ///
    /// example:
    ///
    /// ```rust
    /// # use std::env;
    /// # use clickhouse_rs::{Pool, errors::Result};
    /// # use futures_util::{future, TryStreamExt};
    /// #
    /// # let rt = tokio::runtime::Runtime::new().unwrap();
    /// # let ret: Result<()> = rt.block_on(async {
    /// #
    /// #     let database_url = env::var("DATABASE_URL")
    /// #         .unwrap_or("tcp://localhost:9000?compression=lz4".into());
    /// #
    /// #     let sql_query = "SELECT number FROM system.numbers LIMIT 100000";
    /// #     let pool = Pool::new(database_url);
    /// #
    ///       let mut c = pool.get_handle().await?;
    ///       let mut result = c.query(sql_query)
    ///           .stream_blocks()
    ///           .try_for_each(|block| {
    ///               println!("{:?}\nblock counts: {} rows", block, block.row_count());
    ///               future::ready(Ok(()))
    ///           }).await?;
    /// #     Ok(())
    /// # });
    /// # ret.unwrap()
    /// ```
<<<<<<< HEAD
    pub fn stream_blocks(self) -> BoxStream<'a, Result<Block>> {
        let query = self.query.clone();
=======
    pub fn stream_blocks(self) -> BoxStream<Block> {
        let query = self.query;
        let timeout = try_opt_stream!(self.client.context.options.get()).query_block_timeout;

        self.client.wrap_stream(move |mut c| -> BoxStream<Block> {
            info!("[send query] {}", query.get_sql());
>>>>>>> 69b69be0

        self.client
            .wrap_stream::<'a, _>(move |c: &'a mut ClientHandle| {
                info!("[send query] {}", query.get_sql());
                c.pool.detach();

                let context = c.context.clone();

<<<<<<< HEAD
                let inner = c
                    .inner
                    .take()
                    .unwrap()
                    .call(Cmd::SendQuery(query, context));

                BlockStream::<'a>::new(c, inner)
            })
    }

    /// Method that produces a stream of rows
    pub fn stream(self) -> BoxStream<'a, Result<Row<'a, Simple>>> {
        Box::pin(
            self.stream_blocks()
                .map(|block_ret| {
                    let result: BoxStream<'a, Result<Row<'a, Simple>>> = match block_ret {
                        Ok(block) => {
                            let block = Arc::new(block);
                            let block_ref = BlockRef::Owned(block);

                            Box::pin(
                                stream::iter(Rows {
                                    row: 0,
                                    block_ref,
                                    kind: PhantomData,
                                })
                                .map(|row| -> Result<Row<'static, Simple>> { Ok(row) }),
                            )
                        }
                        Err(err) => Box::pin(stream::once(future::err(err))),
                    };
                    result
=======
            let stream = BlockStream::new(
                c.inner
                    .take()
                    .unwrap()
                    .call(Cmd::SendQuery(query, context.clone())),
                context,
                pool,
            );

            if let Some(timeout) = timeout {
                Box::new(stream.timeout(timeout).map_err(|err| err.into()))
            } else {
                Box::new(stream)
            }
        })
    }

    /// Method that produces a stream of rows
    pub fn stream_rows(self) -> BoxStream<Row<'static, Simple>> {
        Box::new(
            self.stream_blocks()
                .map(Arc::new)
                .map(|block| {
                    let block_ref = BlockRef::Owned(block);
                    stream::iter_ok(Rows {
                        row: 0,
                        block_ref,
                        kind: marker::PhantomData,
                    })
>>>>>>> 69b69be0
                })
                .flatten(),
        )
    }
}<|MERGE_RESOLUTION|>--- conflicted
+++ resolved
@@ -1,54 +1,34 @@
-<<<<<<< HEAD
-use std::{marker::PhantomData, sync::Arc};
-=======
-use std::{marker, sync::Arc};
->>>>>>> 69b69be0
+use std::{marker::{PhantomData}, sync::Arc};
 
 use futures_core::stream::BoxStream;
 use futures_util::{
     future,
-    stream::{self, StreamExt},
+    stream::{StreamExt},
     TryStreamExt,
 };
+use async_std::stream;
+//use async_std::prelude::*;
+
 use log::info;
 
 use crate::{
     errors::Result,
     types::{
-<<<<<<< HEAD
-        block::BlockRef, query_result::stream_blocks::BlockStream, Block, Cmd, Query, Row,
-        Rows, Complex, Simple
-=======
         block::BlockRef, query_result::stream_blocks::BlockStream, Block, Cmd,
-        Complex, Packet, Query, Row, Rows, Simple, either::Either,
->>>>>>> 69b69be0
+        Complex, Query, Row, Rows, Simple,
     },
     ClientHandle,
 };
 
-<<<<<<< HEAD
-pub(crate) mod stream_blocks;
-=======
-use self::fold_block::FoldBlock;
 
 mod fold_block;
-mod stream_blocks;
->>>>>>> 69b69be0
+pub(crate) mod stream_blocks;
 
 macro_rules! try_opt_stream {
     ($expr:expr) => {
         match $expr {
             Ok(val) => val,
-            Err(err) => return Box::new(stream::once(Err(err))),
-        }
-    };
-}
-
-macro_rules! try_opt {
-    ($expr:expr) => {
-        match $expr {
-            Ok(val) => val,
-            Err(err) => return Either::Left(future::err(err)),
+            Err(err) => return Box::pin(stream::once(Err(err))),
         }
     };
 }
@@ -59,7 +39,6 @@
     pub(crate) query: Query,
 }
 
-<<<<<<< HEAD
 impl<'a> QueryResult<'a> {
     /// Fetch data from table. It returns a block that contains all rows.
     pub async fn fetch_all(self) -> Result<Block<Complex>> {
@@ -73,127 +52,6 @@
             })
             .await?;
         Ok(Block::concat(blocks.as_slice()))
-=======
-impl QueryResult {
-    /// Method that applies a function to each row, producing a single, final value.
-    ///
-    /// example:
-    /// ```rust
-    /// # extern crate clickhouse_rs;
-    /// # extern crate futures;
-    /// # use futures::Future;
-    /// # use clickhouse_rs::{Pool, types::Block};
-    /// # use std::env;
-    /// # let database_url = env::var("DATABASE_URL").unwrap_or("tcp://localhost:9000?compression=lz4".into());
-    /// # let pool = Pool::new(database_url);
-    /// # let done =
-    /// pool.get_handle()
-    ///     .and_then(|c| {
-    ///         c.query("SELECT number FROM system.numbers LIMIT 10000000")
-    ///             .fold(0, |acc, row| {
-    ///                 let number: u64 = row.get("number")?;
-    ///                 Ok(acc + number)
-    ///             })
-    ///     })
-    /// #   .map(|_| ())
-    /// #   .map_err(|err| eprintln!("database error: {}", err));
-    /// # tokio::run(done)
-    /// ```
-    pub fn fold<F, T, Fut>(self, init: T, f: F) -> impl Future<Item=(ClientHandle, T), Error=Error>
-        where
-            F: Fn(T, Row<Simple>) -> Fut + Send + Sync + 'static,
-            Fut: IntoFuture<Item = T, Error = Error> + Send + 'static,
-            Fut::Future: Send,
-            T: Send + 'static,
-    {
-        let func_ptr = Arc::new(f);
-
-        self.fold_blocks(init, move |acc, block| FoldBlock::new(block, acc, func_ptr.clone()))
-    }
-
-    /// Fetch data from table. It returns a block that contains all rows.
-    pub fn fetch_all(self) -> BoxFuture<(ClientHandle, Block<Complex>)> {
-        Box::new(
-            self.fold_blocks(Vec::new(), |mut blocks, block| {
-                if !block.is_empty() {
-                    blocks.push(block);
-                }
-                Ok(blocks)
-            })
-                .map_err(Error::from)
-                .map(|(h, blocks)| (h, Block::concat(blocks.as_slice()))),
-        )
-    }
-
-    /// Method that applies a function to each block, producing a single, final value.
-    pub fn fold_blocks<F, T, Fut>(self, init: T, f: F) -> impl Future<Item=(ClientHandle, T), Error=Error>
-        where
-            F: Fn(T, Block) -> Fut + Send + 'static,
-            Fut: IntoFuture<Item = T, Error = Error> + Send + 'static,
-            Fut::Future: Send,
-            T: Send + 'static,
-    {
-        let timeout = try_opt!(self.client.context.options.get()).query_timeout;
-        let context = self.client.context.clone();
-        let pool = self.client.pool.clone();
-
-        let acc = (None, init);
-
-        let future = self.fold_packets(acc, move |(h, acc), packet| match packet {
-            Packet::Block(b) => {
-                if b.is_empty() {
-                    Either::Right(future::ok((h, acc)))
-                } else {
-                    Either::Left(f(acc, b).into_future().map(move |a| (h, a)))
-                }
-            }
-            Packet::Eof(inner) => Either::Right(future::ok((
-                Some(ClientHandle {
-                    inner: Some(inner),
-                    context: context.clone(),
-                    pool: pool.clone(),
-                }),
-                acc,
-            ))),
-            Packet::ProfileInfo(_) | Packet::Progress(_) => Either::Right(future::ok((h, acc))),
-            Packet::Exception(exception) => Either::Right(future::err(Error::Server(exception))),
-            _ => Either::Right(future::err(Error::Driver(DriverError::UnexpectedPacket))),
-        });
-
-        let fut = if let Some(timeout) = timeout {
-            Either::Left(
-                future
-                    .map(|(c, t)| (c.unwrap(), t))
-                    .timeout(timeout)
-                    .map_err(move |err| err.into()),
-            )
-        } else {
-            Either::Right(future.map(|(c, t)| (c.unwrap(), t)))
-        };
-
-        Either::Right(fut)
-    }
-
-    fn fold_packets<F, T, Fut>(self, init: T, f: F) -> impl Future<Item=T, Error=Error>
-        where
-            F: Fn(T, Packet<ClickhouseTransport>) -> Fut + Send + 'static,
-            Fut: IntoFuture<Item = T, Error = Error> + Send + 'static,
-            Fut::Future: Send,
-            T: Send + 'static,
-    {
-        let context = self.client.context.clone();
-        let query = self.query;
-
-        self.client.wrap_future(move |mut c| {
-            info!("[send query] {}", query.get_sql());
-            c.pool.detach();
-            c.inner
-                .take()
-                .unwrap()
-                .call(Cmd::SendQuery(query, context.clone()))
-                .fold(init, f)
-        })
->>>>>>> 69b69be0
     }
 
     /// Method that produces a stream of blocks containing rows
@@ -225,17 +83,10 @@
     /// # });
     /// # ret.unwrap()
     /// ```
-<<<<<<< HEAD
     pub fn stream_blocks(self) -> BoxStream<'a, Result<Block>> {
         let query = self.query.clone();
-=======
-    pub fn stream_blocks(self) -> BoxStream<Block> {
-        let query = self.query;
-        let timeout = try_opt_stream!(self.client.context.options.get()).query_block_timeout;
-
-        self.client.wrap_stream(move |mut c| -> BoxStream<Block> {
-            info!("[send query] {}", query.get_sql());
->>>>>>> 69b69be0
+        // TODO: Fix stream ext integration with async-std to return a timeouteable stream
+        let _timeout = try_opt_stream!(self.client.context.options.get()).query_block_timeout;
 
         self.client
             .wrap_stream::<'a, _>(move |c: &'a mut ClientHandle| {
@@ -244,14 +95,19 @@
 
                 let context = c.context.clone();
 
-<<<<<<< HEAD
                 let inner = c
                     .inner
                     .take()
                     .unwrap()
                     .call(Cmd::SendQuery(query, context));
 
-                BlockStream::<'a>::new(c, inner)
+                let bs = BlockStream::<'a>::new(c, inner);
+//                if let Some(timeout) = timeout {
+//                    bs.timeout(timeout)
+//                } else {
+//                    bs
+//                }
+                bs
             })
     }
 
@@ -266,7 +122,7 @@
                             let block_ref = BlockRef::Owned(block);
 
                             Box::pin(
-                                stream::iter(Rows {
+                                stream::from_iter(Rows {
                                     row: 0,
                                     block_ref,
                                     kind: PhantomData,
@@ -274,40 +130,9 @@
                                 .map(|row| -> Result<Row<'static, Simple>> { Ok(row) }),
                             )
                         }
-                        Err(err) => Box::pin(stream::once(future::err(err))),
+                        Err(err) => Box::pin(stream::once(Err(err))),
                     };
                     result
-=======
-            let stream = BlockStream::new(
-                c.inner
-                    .take()
-                    .unwrap()
-                    .call(Cmd::SendQuery(query, context.clone())),
-                context,
-                pool,
-            );
-
-            if let Some(timeout) = timeout {
-                Box::new(stream.timeout(timeout).map_err(|err| err.into()))
-            } else {
-                Box::new(stream)
-            }
-        })
-    }
-
-    /// Method that produces a stream of rows
-    pub fn stream_rows(self) -> BoxStream<Row<'static, Simple>> {
-        Box::new(
-            self.stream_blocks()
-                .map(Arc::new)
-                .map(|block| {
-                    let block_ref = BlockRef::Owned(block);
-                    stream::iter_ok(Rows {
-                        row: 0,
-                        block_ref,
-                        kind: marker::PhantomData,
-                    })
->>>>>>> 69b69be0
                 })
                 .flatten(),
         )

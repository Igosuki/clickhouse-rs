--- conflicted
+++ resolved
@@ -2,11 +2,7 @@
 
 use crate::{
     errors::Result,
-<<<<<<< HEAD
     types::{Block, block::ColumnIdx, ColumnType, Column, FromSql, SqlType},
-=======
-    types::{block::ColumnIdx, Block, Column, FromSql, SqlType, ColumnType},
->>>>>>> 69b69be0
 };
 
 /// A row from Clickhouse

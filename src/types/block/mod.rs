use std::{
    cmp,
    default::Default,
    fmt,
    io::{Cursor, Read},
    marker::PhantomData,
};

use byteorder::{LittleEndian, WriteBytesExt};
use chrono_tz::Tz;
use clickhouse_rs_cityhash_sys::city_hash_128;
use lz4::liblz4::{LZ4_compressBound, LZ4_compress_default};

use crate::{
    binary::{protocol, Encoder, ReadEx},
    errors::{Error, FromSqlError, Result},
    types::{
        column::{self, ArcColumnWrapper, Column, ColumnFrom},
<<<<<<< HEAD
        FromSql, SqlType, ColumnType, Simple, Complex
=======
        FromSql, ColumnType, Simple,
>>>>>>> 69b69be0
    },
};

use self::chunk_iterator::ChunkIterator;
pub(crate) use self::row::BlockRef;
pub use self::{
    block_info::BlockInfo,
    builder::{RCons, RNil, RowBuilder},
    row::{Row, Rows},
};
use crate::types::Complex;

mod block_info;
mod builder;
mod chunk_iterator;
mod compressed;
mod row;

const INSERT_BLOCK_SIZE: usize = 1_048_576;

const DEFAULT_CAPACITY: usize = 100;

pub trait ColumnIdx {
    fn get_index<K: ColumnType>(&self, columns: &[Column<K>]) -> Result<usize>;
<<<<<<< HEAD
}

pub trait Sliceable {
    fn slice_type() -> SqlType;
}

macro_rules! sliceable {
    ( $($t:ty: $k:ident),* ) => {
        $(
            impl Sliceable for $t {
                fn slice_type() -> SqlType {
                    SqlType::$k
                }
            }
        )*
    };
}

sliceable! {
    u8: UInt8,
    u16: UInt16,
    u32: UInt32,
    u64: UInt64,

    i8: Int8,
    i16: Int16,
    i32: Int32,
    i64: Int64
=======
>>>>>>> 69b69be0
}

/// Represents Clickhouse Block
#[derive(Default)]
pub struct Block<K: ColumnType = Simple> {
    info: BlockInfo,
    columns: Vec<Column<K>>,
<<<<<<< HEAD
=======
    capacity: usize,
>>>>>>> 69b69be0
}

impl<L: ColumnType, R: ColumnType> PartialEq<Block<R>> for Block<L> {
    fn eq(&self, other: &Block<R>) -> bool {
        if self.columns.len() != other.columns.len() {
            return false;
        }

        for i in 0..self.columns.len() {
            if self.columns[i] != other.columns[i] {
                return false;
            }
        }

        true
    }
}

impl<K: ColumnType> Clone for Block<K> {
    fn clone(&self) -> Self {
        Self {
            info: self.info,
            columns: self.columns.iter().map(|c| (*c).clone()).collect(),
            capacity: self.capacity,
        }
    }
}

impl<K: ColumnType> AsRef<Block<K>> for Block<K> {
    fn as_ref(&self) -> &Self {
        self
    }
}

impl ColumnIdx for usize {
    #[inline(always)]
    fn get_index<K: ColumnType>(&self, _: &[Column<K>]) -> Result<usize> {
        Ok(*self)
    }
}

impl<'a> ColumnIdx for &'a str {
    fn get_index<K: ColumnType>(&self, columns: &[Column<K>]) -> Result<usize> {
        match columns
            .iter()
            .enumerate()
            .find(|(_, column)| column.name() == *self)
        {
            None => Err(Error::FromSql(FromSqlError::OutOfRange)),
            Some((index, _)) => Ok(index),
        }
    }
}

impl ColumnIdx for String {
    fn get_index<K: ColumnType>(&self, columns: &[Column<K>]) -> Result<usize> {
        self.as_str().get_index(columns)
    }
}

impl Block {
    /// Constructs a new, empty `Block`.
    pub fn new() -> Self {
        Self {
            info: Default::default(),
            columns: vec![],
<<<<<<< HEAD
        }
    }

=======
            capacity: DEFAULT_CAPACITY,
        }
    }

    /// Constructs a new, empty `Block` with the specified capacity.
    pub fn with_capacity(capacity: usize) -> Self {
        Self {
            info: Default::default(),
            columns: vec![],
            capacity,
        }
    }

>>>>>>> 69b69be0
    pub(crate) fn load<R>(reader: &mut R, tz: Tz, compress: bool) -> Result<Self>
    where
        R: Read + ReadEx,
    {
        if compress {
            let mut cr = compressed::make(reader);
            Self::raw_load(&mut cr, tz)
        } else {
            Self::raw_load(reader, tz)
        }
    }

    fn raw_load<R>(reader: &mut R, tz: Tz) -> Result<Block<Simple>>
    where
        R: ReadEx,
    {
        let mut block = Block::new();
        block.info = BlockInfo::read(reader)?;

        let num_columns = reader.read_uvarint()?;
        let num_rows = reader.read_uvarint()?;

        for _ in 0..num_columns {
            let column = Column::read(reader, num_rows as usize, tz)?;
            block.append_column(column);
        }

        Ok(block)
    }
}

impl<K: ColumnType> Block<K> {
    /// Return the number of rows in the current block.
    pub fn row_count(&self) -> usize {
        match self.columns.first() {
            None => 0,
            Some(column) => column.len(),
        }
    }

    /// Return the number of columns in the current block.
    pub fn column_count(&self) -> usize {
        self.columns.len()
    }

    /// This method returns a slice of columns.
<<<<<<< HEAD
    #[inline(always)]
=======
>>>>>>> 69b69be0
    pub fn columns(&self) -> &[Column<K>] {
        &self.columns
    }

    fn append_column(&mut self, column: Column<K>) {
        let column_len = column.len();

        if !self.columns.is_empty() && self.row_count() != column_len {
            panic!("all columns in block must have same size.")
        }

        self.columns.push(column);
    }

    /// Get the value of a particular cell of the block.
    pub fn get<'a, T, I>(&'a self, row: usize, col: I) -> Result<T>
    where
        T: FromSql<'a>,
        I: ColumnIdx + Copy,
    {
        let column_index = col.get_index(self.columns())?;
        T::from_sql(self.columns[column_index].at(row))
    }

    /// Add new column into this block
    pub fn add_column<S>(self, name: &str, values: S) -> Self
<<<<<<< HEAD
    where
        S: ColumnFrom,
=======
        where
            S: ColumnFrom,
>>>>>>> 69b69be0
    {
        self.column(name, values)
    }

    /// Add new column into this block
    pub fn column<S>(mut self, name: &str, values: S) -> Self
<<<<<<< HEAD
    where
        S: ColumnFrom,
=======
        where
            S: ColumnFrom,
>>>>>>> 69b69be0
    {
        let data = S::column_from::<ArcColumnWrapper>(values);
        let column = column::new_column(name, data);

        self.append_column(column);
        self
    }

    /// Returns true if the block contains no elements.
    pub fn is_empty(&self) -> bool {
        self.columns.is_empty()
    }

    /// This method returns a iterator of rows.
    pub fn rows(&self) -> Rows<K> {
        Rows {
            row: 0,
            block_ref: BlockRef::Borrowed(self),
            kind: PhantomData,
        }
    }

    /// This method is a convenient way to pass row into a block.
    pub fn push<B: RowBuilder>(&mut self, row: B) -> Result<()> {
        row.apply(self)
    }

    /// This method finds a column by identifier.
    pub fn get_column<I>(&self, col: I) -> Result<&Column<K>>
<<<<<<< HEAD
    where
        I: ColumnIdx + Copy,
=======
        where
            I: ColumnIdx + Copy,
>>>>>>> 69b69be0
    {
        let column_index = col.get_index(self.columns())?;
        let column = &self.columns[column_index];
        Ok(column)
    }
<<<<<<< HEAD
}

impl Block<Simple> {
    pub(crate) fn concat(blocks: &[Self]) -> Block<Complex> {
        let first = blocks.first().expect("blocks should not be empty.");

        for block in blocks {
            assert_eq!(
                first.column_count(),
                block.column_count(),
                "all columns should have the same size."
            );
        }

        let num_columns = first.column_count();
        let mut columns = Vec::with_capacity(num_columns);
        for i in 0_usize..num_columns {
            let chunks = blocks.iter().map(|block| &block.columns[i]);
            columns.push(Column::concat(chunks));
        }

        Block {
            info: first.info,
            columns,
        }
    }
}

impl<K: ColumnType> Block<K> {
    pub(crate) fn cast_to(self, header: &Block<K>) -> Result<Self> {
=======

    pub(crate) fn chunks(&self, n: usize) -> ChunkIterator<K> {
        ChunkIterator::new(n, self)
    }
}

impl Block {
    pub(crate) fn cast_to(self, header: &Block) -> Result<Self> {
>>>>>>> 69b69be0
        let info = self.info;
        let mut columns = self.columns;
        columns.reverse();

        if header.column_count() != columns.len() {
            return Err(Error::FromSql(FromSqlError::OutOfRange));
        }

        let mut new_columns = Vec::with_capacity(columns.len());
        for column in header.columns() {
            let dst_type = column.sql_type();
            let old_column = columns.pop().unwrap();
            let new_column = old_column.cast_to(dst_type)?;
            new_columns.push(new_column);
        }

        Ok(Block {
            info,
            columns: new_columns,
            capacity: self.capacity,
        })
    }

    pub(crate) fn write(&self, encoder: &mut Encoder, compress: bool) {
        if compress {
            let mut tmp_encoder = Encoder::new();
            self.write(&mut tmp_encoder, false);
            let tmp = tmp_encoder.get_buffer();

            let mut buf = Vec::new();
            let size;
            unsafe {
                buf.resize(9 + LZ4_compressBound(tmp.len() as i32) as usize, 0_u8);
                size = LZ4_compress_default(
                    tmp.as_ptr() as *const i8,
                    (buf.as_mut_ptr() as *mut i8).add(9),
                    tmp.len() as i32,
                    buf.len() as i32,
                );
            }
            buf.resize(9 + size as usize, 0_u8);

            let buf_len = buf.len() as u32;
            {
                let mut cursor = Cursor::new(&mut buf);
                cursor.write_u8(0x82).unwrap();
                cursor.write_u32::<LittleEndian>(buf_len).unwrap();
                cursor.write_u32::<LittleEndian>(tmp.len() as u32).unwrap();
            }

            let hash = city_hash_128(&buf);
            encoder.write(hash.lo);
            encoder.write(hash.hi);
            encoder.write_bytes(buf.as_ref());
        } else {
            self.info.write(encoder);
            encoder.uvarint(self.column_count() as u64);
            encoder.uvarint(self.row_count() as u64);

            for column in &self.columns {
                column.write(encoder);
            }
        }
    }

    pub(crate) fn send_data(&self, encoder: &mut Encoder, compress: bool) {
        encoder.uvarint(protocol::CLIENT_DATA);
        encoder.string(""); // temporary table
        for chunk in self.chunks(INSERT_BLOCK_SIZE) {
            chunk.write(encoder, compress);
        }
    }

<<<<<<< HEAD
    pub(crate) fn chunks(&self, n: usize) -> ChunkIterator<K> {
        ChunkIterator::new(n, self)
=======
    pub(crate) fn concat(blocks: &[Self]) -> Block<Complex> {
        let first = blocks.first().expect("blocks should not be empty.");

        for block in blocks {
            assert_eq!(
                first.column_count(),
                block.column_count(),
                "all block should have the same columns."
            );
        }

        let num_columns = first.column_count();
        let mut columns = Vec::with_capacity(num_columns);
        for i in 0_usize..num_columns {
            let chunks = blocks.iter().map(|block| &block.columns[i]);
            columns.push(Column::concat(chunks));
        }

        Block {
            info: first.info,
            columns,
            capacity: blocks.iter().map(|b| b.capacity).sum(),
        }
>>>>>>> 69b69be0
    }
}

impl<K: ColumnType> fmt::Debug for Block<K> {
    fn fmt(&self, f: &mut fmt::Formatter) -> fmt::Result {
<<<<<<< HEAD
        let titles: Vec<&str> = self.columns.iter().map(|column| column.name()).collect();
=======
        let titles: Vec<&str> = self.columns.iter().map(Column::name).collect();
>>>>>>> 69b69be0

        let cells: Vec<_> = self.columns.iter().map(|col| text_cells(&col)).collect();

        let titles_len: Vec<_> = titles
            .iter()
            .map(|t| t.chars().count())
            .zip(cells.iter().map(|w| column_width(w)))
            .map(|(a, b)| cmp::max(a, b))
            .collect();

        print_line(f, &titles_len, "\n\u{250c}", '┬', "\u{2510}\n")?;

        for (i, title) in titles.iter().enumerate() {
            write!(f, "\u{2502}{:>width$} ", title, width = titles_len[i] + 1)?;
        }
        write!(f, "\u{2502}")?;

        if self.row_count() > 0 {
            print_line(f, &titles_len, "\n\u{251c}", '┼', "\u{2524}\n")?;
        }

        for j in 0..self.row_count() {
            for (i, col) in cells.iter().enumerate() {
                write!(f, "\u{2502}{:>width$} ", col[j], width = titles_len[i] + 1)?;
            }

            let new_line = (j + 1) != self.row_count();
            write!(f, "\u{2502}{}", if new_line { "\n" } else { "" })?;
        }

        print_line(f, &titles_len, "\n\u{2514}", '┴', "\u{2518}")
    }
}

fn column_width(column: &[String]) -> usize {
    column.iter().map(|cell| cell.len()).max().unwrap_or(0)
}

fn print_line(
    f: &mut fmt::Formatter,
    lens: &[usize],
    left: &str,
    center: char,
    right: &str,
) -> fmt::Result {
    write!(f, "{}", left)?;
    for (i, len) in lens.iter().enumerate() {
        if i != 0 {
            write!(f, "{}", center)?;
        }

        write!(f, "{:\u{2500}>width$}", "", width = len + 2)?;
    }
    write!(f, "{}", right)
}

fn text_cells<K: ColumnType>(data: &Column<K>) -> Vec<String> {
    (0..data.len()).map(|i| format!("{}", data.at(i))).collect()
}

#[cfg(test)]
mod test {
    use super::*;

    #[test]
    fn test_write_default() {
        let expected = [1_u8, 0, 2, 255, 255, 255, 255, 0, 0, 0];
        let mut encoder = Encoder::new();
        Block::<Simple>::default().write(&mut encoder, false);
        assert_eq!(encoder.get_buffer_ref(), &expected)
    }

    #[test]
    fn test_compress_block() {
        let expected = vec![
            245_u8, 5, 222, 235, 225, 158, 59, 108, 225, 31, 65, 215, 66, 66, 36, 92, 130, 34, 0,
            0, 0, 23, 0, 0, 0, 240, 8, 1, 0, 2, 255, 255, 255, 255, 0, 1, 1, 1, 115, 6, 83, 116,
            114, 105, 110, 103, 3, 97, 98, 99,
        ];

        let block = Block::<Simple>::new().column("s", vec!["abc"]);

        let mut encoder = Encoder::new();
        block.write(&mut encoder, true);

        let actual = encoder.get_buffer();
        assert_eq!(actual, expected);
    }

    #[test]
    fn test_decompress_block() {
        let expected = Block::<Simple>::new().column("s", vec!["abc"]);

        let source = vec![
            245_u8, 5, 222, 235, 225, 158, 59, 108, 225, 31, 65, 215, 66, 66, 36, 92, 130, 34, 0,
            0, 0, 23, 0, 0, 0, 240, 8, 1, 0, 2, 255, 255, 255, 255, 0, 1, 1, 1, 115, 6, 83, 116,
            114, 105, 110, 103, 3, 97, 98, 99,
        ];

        let mut cursor = Cursor::new(&source[..]);
        let actual = Block::load(&mut cursor, Tz::UTC, true).unwrap();

        assert_eq!(actual, expected);
    }

    #[test]
    fn test_read_empty_block() {
        let source = [1, 0, 2, 255, 255, 255, 255, 0, 0, 0];
        let mut cursor = Cursor::new(&source[..]);
        match Block::<Simple>::load(&mut cursor, Tz::Zulu, false) {
            Ok(block) => assert!(block.is_empty()),
            Err(_) => unreachable!(),
        }
    }

    #[test]
    fn test_empty() {
        assert!(Block::<Simple>::default().is_empty())
    }

    #[test]
    fn test_column_and_rows() {
        let block = Block::<Simple>::new()
            .column("hello_id", vec![5_u32, 6_u32])
            .column("value", vec!["lol", "zuz"]);

        assert_eq!(block.column_count(), 2);
        assert_eq!(block.row_count(), 2);
    }

    #[test]
    fn test_concat() {
        let block_a = make_block();
        let block_b = make_block();

        let actual = Block::concat(&[block_a, block_b]);
        assert_eq!(actual.row_count(), 4);
        assert_eq!(actual.column_count(), 1);

        assert_eq!(
            "5446d186-4e90-4dd8-8ec1-f9a436834613".to_string(),
            actual.get::<String, _>(0, 0).unwrap()
        );
        assert_eq!(
            "f7cf31f4-7f37-4e27-91c0-5ac0ad0b145b".to_string(),
            actual.get::<String, _>(1, 0).unwrap()
        );
        assert_eq!(
            "5446d186-4e90-4dd8-8ec1-f9a436834613".to_string(),
            actual.get::<String, _>(2, 0).unwrap()
        );
        assert_eq!(
            "f7cf31f4-7f37-4e27-91c0-5ac0ad0b145b".to_string(),
            actual.get::<String, _>(3, 0).unwrap()
        );
    }

    fn make_block() -> Block {
        Block::new().column(
            "9b96ad8b-488a-4fef-8087-8a9ae4800f00",
            vec![
                "5446d186-4e90-4dd8-8ec1-f9a436834613".to_string(),
                "f7cf31f4-7f37-4e27-91c0-5ac0ad0b145b".to_string(),
            ],
        )
    }

    #[test]
    fn test_chunks() {
        let first = Block::new().column("A", vec![1, 2]);
        let second = Block::new().column("A", vec![3, 4]);
        let third = Block::new().column("A", vec![5]);

        let block = Block::<Simple>::new().column("A", vec![1, 2, 3, 4, 5]);
        let mut iter = block.chunks(2);

        assert_eq!(Some(first), iter.next());
        assert_eq!(Some(second), iter.next());
        assert_eq!(Some(third), iter.next());
        assert_eq!(None, iter.next());
    }

    #[test]
    fn test_chunks_of_empty_block() {
        let block = Block::default();
        assert_eq!(1, block.chunks(100_500).count());
        assert_eq!(Some(block.clone()), block.chunks(100_500).next());
    }

    #[test]
    fn test_rows() {
        let expected = vec![1_u8, 2, 3];
        let block = Block::<Simple>::new().column("A", vec![1_u8, 2, 3]);
        let actual: Vec<u8> = block.rows().map(|row| row.get("A").unwrap()).collect();
        assert_eq!(expected, actual);
    }

    #[test]
    fn test_write_and_read() {
        let block = Block::<Simple>::new().column("y", vec![Some(1_u8), None]);

        let mut encoder = Encoder::new();
        block.write(&mut encoder, false);

        let mut reader = Cursor::new(encoder.get_buffer_ref());
        let rblock = Block::load(&mut reader, Tz::Zulu, false).unwrap();

        assert_eq!(block, rblock);
    }
}<|MERGE_RESOLUTION|>--- conflicted
+++ resolved
@@ -16,11 +16,7 @@
     errors::{Error, FromSqlError, Result},
     types::{
         column::{self, ArcColumnWrapper, Column, ColumnFrom},
-<<<<<<< HEAD
         FromSql, SqlType, ColumnType, Simple, Complex
-=======
-        FromSql, ColumnType, Simple,
->>>>>>> 69b69be0
     },
 };
 
@@ -31,7 +27,6 @@
     builder::{RCons, RNil, RowBuilder},
     row::{Row, Rows},
 };
-use crate::types::Complex;
 
 mod block_info;
 mod builder;
@@ -45,7 +40,6 @@
 
 pub trait ColumnIdx {
     fn get_index<K: ColumnType>(&self, columns: &[Column<K>]) -> Result<usize>;
-<<<<<<< HEAD
 }
 
 pub trait Sliceable {
@@ -74,8 +68,6 @@
     i16: Int16,
     i32: Int32,
     i64: Int64
-=======
->>>>>>> 69b69be0
 }
 
 /// Represents Clickhouse Block
@@ -83,10 +75,7 @@
 pub struct Block<K: ColumnType = Simple> {
     info: BlockInfo,
     columns: Vec<Column<K>>,
-<<<<<<< HEAD
-=======
     capacity: usize,
->>>>>>> 69b69be0
 }
 
 impl<L: ColumnType, R: ColumnType> PartialEq<Block<R>> for Block<L> {
@@ -153,11 +142,6 @@
         Self {
             info: Default::default(),
             columns: vec![],
-<<<<<<< HEAD
-        }
-    }
-
-=======
             capacity: DEFAULT_CAPACITY,
         }
     }
@@ -171,7 +155,6 @@
         }
     }
 
->>>>>>> 69b69be0
     pub(crate) fn load<R>(reader: &mut R, tz: Tz, compress: bool) -> Result<Self>
     where
         R: Read + ReadEx,
@@ -218,10 +201,7 @@
     }
 
     /// This method returns a slice of columns.
-<<<<<<< HEAD
     #[inline(always)]
-=======
->>>>>>> 69b69be0
     pub fn columns(&self) -> &[Column<K>] {
         &self.columns
     }
@@ -248,26 +228,16 @@
 
     /// Add new column into this block
     pub fn add_column<S>(self, name: &str, values: S) -> Self
-<<<<<<< HEAD
     where
         S: ColumnFrom,
-=======
-        where
-            S: ColumnFrom,
->>>>>>> 69b69be0
     {
         self.column(name, values)
     }
 
     /// Add new column into this block
     pub fn column<S>(mut self, name: &str, values: S) -> Self
-<<<<<<< HEAD
     where
         S: ColumnFrom,
-=======
-        where
-            S: ColumnFrom,
->>>>>>> 69b69be0
     {
         let data = S::column_from::<ArcColumnWrapper>(values);
         let column = column::new_column(name, data);
@@ -297,50 +267,13 @@
 
     /// This method finds a column by identifier.
     pub fn get_column<I>(&self, col: I) -> Result<&Column<K>>
-<<<<<<< HEAD
     where
         I: ColumnIdx + Copy,
-=======
-        where
-            I: ColumnIdx + Copy,
->>>>>>> 69b69be0
     {
         let column_index = col.get_index(self.columns())?;
         let column = &self.columns[column_index];
         Ok(column)
     }
-<<<<<<< HEAD
-}
-
-impl Block<Simple> {
-    pub(crate) fn concat(blocks: &[Self]) -> Block<Complex> {
-        let first = blocks.first().expect("blocks should not be empty.");
-
-        for block in blocks {
-            assert_eq!(
-                first.column_count(),
-                block.column_count(),
-                "all columns should have the same size."
-            );
-        }
-
-        let num_columns = first.column_count();
-        let mut columns = Vec::with_capacity(num_columns);
-        for i in 0_usize..num_columns {
-            let chunks = blocks.iter().map(|block| &block.columns[i]);
-            columns.push(Column::concat(chunks));
-        }
-
-        Block {
-            info: first.info,
-            columns,
-        }
-    }
-}
-
-impl<K: ColumnType> Block<K> {
-    pub(crate) fn cast_to(self, header: &Block<K>) -> Result<Self> {
-=======
 
     pub(crate) fn chunks(&self, n: usize) -> ChunkIterator<K> {
         ChunkIterator::new(n, self)
@@ -349,7 +282,6 @@
 
 impl Block {
     pub(crate) fn cast_to(self, header: &Block) -> Result<Self> {
->>>>>>> 69b69be0
         let info = self.info;
         let mut columns = self.columns;
         columns.reverse();
@@ -423,10 +355,6 @@
         }
     }
 
-<<<<<<< HEAD
-    pub(crate) fn chunks(&self, n: usize) -> ChunkIterator<K> {
-        ChunkIterator::new(n, self)
-=======
     pub(crate) fn concat(blocks: &[Self]) -> Block<Complex> {
         let first = blocks.first().expect("blocks should not be empty.");
 
@@ -450,17 +378,12 @@
             columns,
             capacity: blocks.iter().map(|b| b.capacity).sum(),
         }
->>>>>>> 69b69be0
     }
 }
 
 impl<K: ColumnType> fmt::Debug for Block<K> {
     fn fmt(&self, f: &mut fmt::Formatter) -> fmt::Result {
-<<<<<<< HEAD
-        let titles: Vec<&str> = self.columns.iter().map(|column| column.name()).collect();
-=======
         let titles: Vec<&str> = self.columns.iter().map(Column::name).collect();
->>>>>>> 69b69be0
 
         let cells: Vec<_> = self.columns.iter().map(|col| text_cells(&col)).collect();
 

use std::iter;

use crate::{
    binary::Encoder,
    errors::{Result, Error, FromSqlError},
    types::{SqlType, Value, ValueRef},
};

use super::column_data::{ArcColumnData, BoxColumnData, ColumnData};

pub struct ConcatColumnData {
    data: Vec<ArcColumnData>,
    index: Vec<usize>,
}

impl ConcatColumnData {
    pub(crate) fn concat(data: Vec<ArcColumnData>) -> Self {
        Self::check_columns(&data);

        let index = build_index(data.iter().map(|x| x.len()));
        Self { data, index }
    }

    fn check_columns(data: &[ArcColumnData]) {
        match data.first() {
            None => panic!("data should not be empty."),
            Some(first) => {
                for column in data.iter().skip(1) {
                    if first.sql_type() != column.sql_type() {
                        panic!(
                            "all columns should have the same type ({:?} != {:?}).",
                            first.sql_type(),
                            column.sql_type()
                        );
                    }
                }
            }
        }
    }
}

impl ColumnData for ConcatColumnData {
    fn sql_type(&self) -> SqlType {
        self.data[0].sql_type()
    }

    fn save(&self, _: &mut Encoder, _: usize, _: usize) {
        unimplemented!()
    }

    fn len(&self) -> usize {
        *self.index.last().unwrap()
    }

    fn push(&mut self, _value: Value) {
        unimplemented!()
    }

    fn at(&self, index: usize) -> ValueRef {
        let chunk_index = find_chunk(&self.index, index);
        let chunk = &self.data[chunk_index];
        chunk.at(index - self.index[chunk_index])
    }

    fn clone_instance(&self) -> BoxColumnData {
        unimplemented!()
    }
<<<<<<< HEAD
=======

    unsafe fn get_internal(&self, pointers: &[*mut *const u8], level: u8) -> Result<()> {
        if level == 0xff {
            *pointers[0] = &self.data as *const Vec<ArcColumnData> as *mut u8;
            Ok(())
        } else {
            Err(Error::FromSql(FromSqlError::UnsupportedOperation))
        }
    }
>>>>>>> 69b69be0
}

fn build_index<'a, I>(sizes: I) -> Vec<usize>
where
    I: iter::Iterator<Item = usize> + 'a,
{
    let mut acc = 0;
    let mut index = Vec::new();

    index.push(acc);
    for size in sizes {
        acc += size;
        index.push(acc);
    }

    index
}

fn find_chunk(index: &[usize], ix: usize) -> usize {
    let mut lo = 0_usize;
    let mut hi = index.len() - 1;

    while lo < hi {
        let mid = lo + (hi - lo) / 2;

        if index[lo] == index[lo + 1] {
            lo += 1;
            continue;
        }

        if ix < index[mid] {
            hi = mid;
        } else if ix >= index[mid + 1] {
            lo = mid + 1;
        } else {
            return mid;
        }
    }

    0
}

#[cfg(test)]
mod test {
    use std::sync::Arc;

    use crate::types::column::{
        column_data::ColumnDataExt, numeric::VectorColumnData, string::StringColumnData,
    };

    use super::*;

    #[test]
    fn test_build_index() {
        let sizes = vec![2_usize, 3, 4];
        let index = build_index(sizes.iter().cloned());
        assert_eq!(index, vec![0, 2, 5, 9])
    }

    #[test]
    fn test_find_chunk() {
        let index = vec![0_usize, 2, 5, 9];
        assert_eq!(find_chunk(&index, 0), 0);
        assert_eq!(find_chunk(&index, 1), 0);
        assert_eq!(find_chunk(&index, 2), 1);
        assert_eq!(find_chunk(&index, 3), 1);
        assert_eq!(find_chunk(&index, 4), 1);
        assert_eq!(find_chunk(&index, 5), 2);
        assert_eq!(find_chunk(&index, 6), 2);

        assert_eq!(find_chunk(&index, 7), 2);
        assert_eq!(find_chunk(&[0], 7), 0);
    }

    #[test]
    fn test_find_chunk2() {
        let index = vec![0_usize, 0, 5];
        assert_eq!(find_chunk(&index, 0), 1);
        assert_eq!(find_chunk(&index, 1), 1);
        assert_eq!(find_chunk(&index, 2), 1);
        assert_eq!(find_chunk(&index, 3), 1);
        assert_eq!(find_chunk(&index, 4), 1);
        assert_eq!(find_chunk(&index, 5), 0);
    }

    #[test]
    fn test_find_chunk5() {
        let index = vec![
            0_usize, 0, 3, 6, 9, 12, 15, 18, 21, 24, 27, 30, 33, 36, 39, 42, 45, 48, 51, 54, 57,
            60, 63, 66, 69,
        ];
        for i in 0..69 {
            assert_eq!(find_chunk(&index, i), 1 + i / 3);
        }
    }

    #[test]
    fn test_concat_column() {
        let xs = vec![make_string_column(), make_string_column()];
        let actual = ConcatColumnData::concat(xs);

        assert_eq!(
            actual.at(0).as_str().unwrap(),
            "13298a5f-6a10-4fbe-9644-807f7ebf82cc"
        );
        assert_eq!(
            actual.at(1).as_str().unwrap(),
            "df0e62bb-c0db-4728-a558-821f8e8da38c"
        );
        assert_eq!(
            actual.at(2).as_str().unwrap(),
            "13298a5f-6a10-4fbe-9644-807f7ebf82cc"
        );
        assert_eq!(
            actual.at(3).as_str().unwrap(),
            "df0e62bb-c0db-4728-a558-821f8e8da38c"
        );

        assert_eq!(actual.len(), 4);
    }

    #[test]
    fn test_concat_num_column() {
        let xs = vec![make_num_column(), make_num_column()];
        let actual = ConcatColumnData::concat(xs);

        assert_eq!(u32::from(actual.at(0)), 1_u32);
        assert_eq!(u32::from(actual.at(1)), 2_u32);
        assert_eq!(u32::from(actual.at(2)), 1_u32);
        assert_eq!(u32::from(actual.at(3)), 2_u32);

        assert_eq!(actual.len(), 4);
    }

    fn make_string_column() -> ArcColumnData {
        let mut data = StringColumnData::with_capacity(1);
        data.append("13298a5f-6a10-4fbe-9644-807f7ebf82cc".to_string());
        data.append("df0e62bb-c0db-4728-a558-821f8e8da38c".to_string());
        Arc::new(data)
    }

    fn make_num_column() -> ArcColumnData {
        let mut data = VectorColumnData::<u32>::with_capacity(1);
        data.append(1_u32);
        data.append(2_u32);
        Arc::new(data)
    }
}<|MERGE_RESOLUTION|>--- conflicted
+++ resolved
@@ -65,8 +65,6 @@
     fn clone_instance(&self) -> BoxColumnData {
         unimplemented!()
     }
-<<<<<<< HEAD
-=======
 
     unsafe fn get_internal(&self, pointers: &[*mut *const u8], level: u8) -> Result<()> {
         if level == 0xff {
@@ -76,7 +74,6 @@
             Err(Error::FromSql(FromSqlError::UnsupportedOperation))
         }
     }
->>>>>>> 69b69be0
 }
 
 fn build_index<'a, I>(sizes: I) -> Vec<usize>

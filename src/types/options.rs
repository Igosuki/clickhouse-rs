#[cfg(feature = "tls")]
use std::convert;

use std::{
    borrow::Cow,
    fmt,
    str::FromStr,
    sync::{Arc, Mutex},
    time::Duration,
};

use crate::errors::{Error, Result, UrlError};
#[cfg(feature = "tls")]
use failure::_core::fmt::Formatter;
#[cfg(feature = "tls")]
use native_tls;
use url::Url;

const DEFAULT_MIN_CONNS: usize = 10;

const DEFAULT_MAX_CONNS: usize = 20;

#[derive(Debug)]
#[allow(clippy::large_enum_variant)]
enum State {
    Raw(Options),
    Url(String),
}

#[derive(Clone)]
pub struct OptionsSource {
    state: Arc<Mutex<State>>,
}

impl fmt::Debug for OptionsSource {
    fn fmt(&self, f: &mut fmt::Formatter) -> fmt::Result {
        let guard = self.state.lock().unwrap();
        match *guard {
            State::Url(ref url) => write!(f, "Url({})", url),
            State::Raw(ref options) => write!(f, "{:?}", options),
        }
    }
}

impl OptionsSource {
    pub(crate) fn get(&self) -> Result<Cow<Options>> {
        let mut state = self.state.lock().unwrap();
        loop {
            let new_state;
            match &*state {
                State::Raw(ref options) => {
                    let ptr = options as *const Options;
                    return unsafe { Ok(Cow::Borrowed(ptr.as_ref().unwrap())) };
                }
                State::Url(url) => {
                    let options = from_url(&url)?;
                    new_state = State::Raw(options);
                }
            }
            *state = new_state;
        }
    }
}

impl Default for OptionsSource {
    fn default() -> Self {
        Self {
            state: Arc::new(Mutex::new(State::Raw(Options::default()))),
        }
    }
}

pub trait IntoOptions {
    fn into_options_src(self) -> OptionsSource;
}

impl IntoOptions for Options {
    fn into_options_src(self) -> OptionsSource {
        OptionsSource {
            state: Arc::new(Mutex::new(State::Raw(self))),
        }
    }
}

impl IntoOptions for &str {
    fn into_options_src(self) -> OptionsSource {
        OptionsSource {
            state: Arc::new(Mutex::new(State::Url(self.into()))),
        }
    }
}

impl IntoOptions for String {
    fn into_options_src(self) -> OptionsSource {
        OptionsSource {
            state: Arc::new(Mutex::new(State::Url(self))),
        }
    }
}

/// An X509 certificate.
#[cfg(feature = "tls")]
#[derive(Clone)]
pub struct Certificate(Arc<native_tls::Certificate>);

#[cfg(feature = "tls")]
impl Certificate {
    /// Parses a DER-formatted X509 certificate.
    pub fn from_der(der: &[u8]) -> Result<Certificate> {
        let inner = match native_tls::Certificate::from_der(der) {
            Ok(certificate) => certificate,
            Err(err) => return Err(Error::Other(err.into())),
        };
        Ok(Certificate(Arc::new(inner)))
    }

    /// Parses a PEM-formatted X509 certificate.
    pub fn from_pem(der: &[u8]) -> Result<Certificate> {
        let inner = match native_tls::Certificate::from_pem(der) {
            Ok(certificate) => certificate,
            Err(err) => return Err(Error::Other(err.into())),
        };
        Ok(Certificate(Arc::new(inner)))
    }
}

#[cfg(feature = "tls")]
impl fmt::Debug for Certificate {
    fn fmt(&self, f: &mut Formatter) -> fmt::Result {
        write!(f, "[Certificate]")
    }
}

#[cfg(feature = "tls")]
impl PartialEq for Certificate {
    fn eq(&self, _other: &Self) -> bool {
        true
    }
}

#[cfg(feature = "tls")]
impl convert::From<Certificate> for native_tls::Certificate {
    fn from(value: Certificate) -> Self {
        value.0.as_ref().clone()
    }
}

/// Clickhouse connection options.
#[derive(Clone, Debug, PartialEq)]
pub struct Options {
    /// Address of clickhouse server (defaults to `127.0.0.1:9000`).
    pub(crate) addr: Url,

    /// Database name. (defaults to `default`).
    pub(crate) database: String,
    /// User name (defaults to `default`).
    pub(crate) username: String,
    /// Access password (defaults to `""`).
    pub(crate) password: String,

    /// Enable compression (defaults to `false`).
    pub(crate) compression: bool,

    /// Lower bound of opened connections for `Pool` (defaults to 10).
    pub(crate) pool_min: usize,
    /// Upper bound of opened connections for `Pool` (defaults to 20).
    pub(crate) pool_max: usize,

    /// Whether to enable `TCP_NODELAY` (defaults to `true`).
    pub(crate) nodelay: bool,
    /// TCP keep alive timeout in milliseconds (defaults to `None`).
    pub(crate) keepalive: Option<Duration>,

    /// Ping server every time before execute any query. (defaults to `true`)
    pub(crate) ping_before_query: bool,
    /// Count of retry to send request to server. (defaults to `3`)
    pub(crate) send_retries: usize,
    /// Amount of time to wait before next retry. (defaults to `5 sec`)
    pub(crate) retry_timeout: Duration,
    /// Timeout for ping (defaults to `500 ms`)
    pub(crate) ping_timeout: Duration,

    /// Timeout for connection (defaults to `500 ms`)
    pub(crate) connection_timeout: Duration,

<<<<<<< HEAD
=======
    /// Timeout for queries (defaults to `180 sec`)
    pub(crate) query_timeout: Option<Duration>,

    /// Timeout for each block in a query (defaults to `180 sec`)
    pub(crate) query_block_timeout: Option<Duration>,

    /// Timeout for inserts (defaults to `180 sec`)
    pub(crate) insert_timeout: Option<Duration>,

    /// Timeout for execute (defaults to `180 sec`)
    pub(crate) execute_timeout: Option<Duration>,

>>>>>>> 69b69be0
    /// Enable TLS encryption (defaults to `false`)
    #[cfg(feature = "tls")]
    pub(crate) secure: bool,

    /// Skip certificate verification (default is `false`).
    #[cfg(feature = "tls")]
    pub(crate) skip_verify: bool,

    /// An X509 certificate.
    #[cfg(feature = "tls")]
    pub(crate) certificate: Option<Certificate>,
}

impl Default for Options {
    fn default() -> Self {
        Self {
            addr: Url::parse("tcp://default@127.0.0.1:9000").unwrap(),
            database: "default".into(),
            username: "default".into(),
            password: "".into(),
            compression: false,
            pool_min: DEFAULT_MIN_CONNS,
            pool_max: DEFAULT_MAX_CONNS,
            nodelay: true,
            keepalive: None,
            ping_before_query: true,
            send_retries: 3,
            retry_timeout: Duration::from_secs(5),
            ping_timeout: Duration::from_millis(500),
            connection_timeout: Duration::from_millis(500),
<<<<<<< HEAD
=======
            query_timeout: Some(Duration::from_secs(180)),
            query_block_timeout: Some(Duration::from_secs(180)),
            insert_timeout: Some(Duration::from_secs(180)),
            execute_timeout: Some(Duration::from_secs(180)),
>>>>>>> 69b69be0
            #[cfg(feature = "tls")]
            secure: false,
            #[cfg(feature = "tls")]
            skip_verify: false,
            #[cfg(feature = "tls")]
            certificate: None,
        }
    }
}

macro_rules! property {
    ( $k:ident: $t:ty ) => {
        pub fn $k(self, $k: $t) -> Self {
            Self {
                $k: $k.into(),
                ..self
            }
        }
    };
    ( $(#[$attr:meta])* => $k:ident: $t:ty ) => {
        $(#[$attr])*
        pub fn $k(self, $k: $t) -> Self {
            Self {
                $k: $k.into(),
                ..self
            }
        }
    }
}

impl Options {
    /// Constructs a new Options.
    pub fn new<A>(addr: A) -> Self
    where
        A: Into<Url>,
    {
        Self {
            addr: addr.into(),
            ..Self::default()
        }
    }

    property! {
        /// Database name. (defaults to `default`).
        => database: &str
    }

    property! {
        /// User name (defaults to `default`).
        => username: &str
    }

    property! {
        /// Access password (defaults to `""`).
        => password: &str
    }

    /// Enable compression (defaults to `false`).
    pub fn with_compression(self) -> Self {
        Self {
            compression: true,
            ..self
        }
    }

    property! {
        /// Lower bound of opened connections for `Pool` (defaults to `10`).
        => pool_min: usize
    }

    property! {
        /// Upper bound of opened connections for `Pool` (defaults to `20`).
        => pool_max: usize
    }

    property! {
        /// Whether to enable `TCP_NODELAY` (defaults to `true`).
        => nodelay: bool
    }

    property! {
        /// TCP keep alive timeout in milliseconds (defaults to `None`).
        => keepalive: Option<Duration>
    }

    property! {
        /// Ping server every time before execute any query. (defaults to `true`).
        => ping_before_query: bool
    }

    property! {
        /// Count of retry to send request to server. (defaults to `3`).
        => send_retries: usize
    }

    property! {
        /// Amount of time to wait before next retry. (defaults to `5 sec`).
        => retry_timeout: Duration
    }

    property! {
        /// Timeout for ping (defaults to `500 ms`).
        => ping_timeout: Duration
    }

    property! {
        /// Timeout for connection (defaults to `500 ms`).
        => connection_timeout: Duration
    }

<<<<<<< HEAD
=======
    property! {
        /// Timeout for query (defaults to `180,000 ms`).
        => query_timeout: Duration
    }

    property! {
        /// Timeout for each block in a query (defaults to `180,000 ms`).
        => query_block_timeout: Duration
    }

    property! {
        /// Timeout for insert (defaults to `180,000 ms`).
        => insert_timeout: Option<Duration>
    }

    property! {
        /// Timeout for execute (defaults to `180 sec`).
        => execute_timeout: Option<Duration>
    }

>>>>>>> 69b69be0
    #[cfg(feature = "tls")]
    property! {
        /// Establish secure connection (default is `false`).
        => secure: bool
    }

    #[cfg(feature = "tls")]
    property! {
        /// Skip certificate verification (default is `false`).
        => skip_verify: bool
    }

    #[cfg(feature = "tls")]
    property! {
        /// An X509 certificate.
        => certificate: Option<Certificate>
    }
}

impl FromStr for Options {
    type Err = Error;

    fn from_str(url: &str) -> Result<Self> {
        from_url(url)
    }
}

fn from_url(url_str: &str) -> Result<Options> {
    let url = Url::parse(url_str)?;

    if url.scheme() != "tcp" {
        return Err(UrlError::UnsupportedScheme {
            scheme: url.scheme().to_string(),
        }
        .into());
    }

    if url.cannot_be_a_base() || !url.has_host() {
        return Err(UrlError::Invalid.into());
    }

    let mut options = Options::default();

    if let Some(username) = get_username_from_url(&url)? {
        options.username = username.into();
    }

    if let Some(password) = get_password_from_url(&url)? {
        options.password = password.into()
    }

    let mut addr = url.clone();
    addr.set_path("");
    addr.set_query(None);

    let port = url.port().or(Some(9000));
    addr.set_port(port).map_err(|_| UrlError::Invalid)?;
    options.addr = addr;

    if let Some(database) = get_database_from_url(&url)? {
        options.database = database.into();
    }

    set_params(&mut options, url.query_pairs())?;

    Ok(options)
}

fn set_params<'a, I>(options: &mut Options, iter: I) -> std::result::Result<(), UrlError>
where
    I: Iterator<Item = (Cow<'a, str>, Cow<'a, str>)>,
{
    for (key, value) in iter {
        match key.as_ref() {
            "pool_min" => options.pool_min = parse_param(key, value, usize::from_str)?,
            "pool_max" => options.pool_max = parse_param(key, value, usize::from_str)?,
            "nodelay" => options.nodelay = parse_param(key, value, bool::from_str)?,
            "keepalive" => options.keepalive = parse_param(key, value, parse_opt_duration)?,
            "ping_before_query" => {
                options.ping_before_query = parse_param(key, value, bool::from_str)?
            }
            "send_retries" => options.send_retries = parse_param(key, value, usize::from_str)?,
            "retry_timeout" => options.retry_timeout = parse_param(key, value, parse_duration)?,
            "ping_timeout" => options.ping_timeout = parse_param(key, value, parse_duration)?,
            "connection_timeout" => {
                options.connection_timeout = parse_param(key, value, parse_duration)?
            }
            "query_timeout" => options.query_timeout = parse_param(key, value, parse_opt_duration)?,
            "query_block_timeout" => {
                options.query_block_timeout = parse_param(key, value, parse_opt_duration)?
            }
            "insert_timeout" => {
                options.insert_timeout = parse_param(key, value, parse_opt_duration)?
            }
            "execute_timeout" => {
                options.execute_timeout = parse_param(key, value, parse_opt_duration)?
            }
            "compression" => options.compression = parse_param(key, value, parse_compression)?,
            #[cfg(feature = "tls")]
            "secure" => options.secure = parse_param(key, value, bool::from_str)?,
            #[cfg(feature = "tls")]
            "skip_verify" => options.skip_verify = parse_param(key, value, bool::from_str)?,
            _ => return Err(UrlError::UnknownParameter { param: key.into() }),
        };
    }

    Ok(())
}

fn parse_param<'a, F, T, E>(
    param: Cow<'a, str>,
    value: Cow<'a, str>,
    parse: F,
) -> std::result::Result<T, UrlError>
where
    F: Fn(&str) -> std::result::Result<T, E>,
{
    match parse(value.as_ref()) {
        Ok(value) => Ok(value),
        Err(_) => Err(UrlError::InvalidParamValue {
            param: param.into(),
            value: value.into(),
        }),
    }
}

fn get_username_from_url(url: &Url) -> Result<Option<&str>> {
    let user = url.username();
    if user.is_empty() {
        return Ok(None);
    }
    Ok(Some(user))
}

fn get_password_from_url(url: &Url) -> Result<Option<&str>> {
    match url.password() {
        None => Ok(None),
        Some(password) => Ok(Some(password)),
    }
}

fn get_database_from_url(url: &Url) -> Result<Option<&str>> {
    match url.path_segments() {
        None => Ok(None),
        Some(mut segments) => {
            let head = segments.next();

            if segments.next().is_some() {
                return Err(Error::Url(UrlError::Invalid));
            }

            match head {
                Some(database) if !database.is_empty() => Ok(Some(database)),
                _ => Ok(None),
            }
        }
    }
}

fn parse_duration(source: &str) -> std::result::Result<Duration, ()> {
    let digits_count = source.chars().take_while(|c| c.is_digit(10)).count();

    let left: String = source.chars().take(digits_count).collect();
    let right: String = source.chars().skip(digits_count).collect();

    let num = match u64::from_str(&left) {
        Ok(value) => value,
        Err(_) => return Err(()),
    };

    match right.as_str() {
        "s" => Ok(Duration::from_secs(num)),
        "ms" => Ok(Duration::from_millis(num)),
        _ => Err(()),
    }
}

fn parse_opt_duration(source: &str) -> std::result::Result<Option<Duration>, ()> {
    if source == "none" {
        return Ok(None);
    }

    let duration = parse_duration(source)?;
    Ok(Some(duration))
}

fn parse_compression(source: &str) -> std::result::Result<bool, ()> {
    match source {
        "none" => Ok(false),
        "lz4" => Ok(true),
        _ => Err(()),
    }
}

#[cfg(test)]
mod test {
    use super::*;

    #[test]
    fn test_parse_default() {
        let url = "tcp://host1";
        let options = from_url(url).unwrap();
        assert_eq!(options.database, "default");
        assert_eq!(options.username, "default");
        assert_eq!(options.password, "");
    }

    #[test]
    #[cfg(feature = "tls")]
    fn test_parse_secure_options() {
<<<<<<< HEAD
        let url = "tcp://username:password@host1:9001/database?ping_timeout=42ms&keepalive=99s&compression=lz4&connection_timeout=10s&secure=true&skip_verify=true";
=======
        let url = "tcp://username:password@host1:9001/database?ping_timeout=42ms&keepalive=99s&compression=lz4&connection_timeout=10s&secure=true";
>>>>>>> 69b69be0
        assert_eq!(
            Options {
                username: "username".into(),
                password: "password".into(),
                addr: Url::parse("tcp://username:password@host1:9001").unwrap(),
                database: "database".into(),
                keepalive: Some(Duration::from_secs(99)),
                ping_timeout: Duration::from_millis(42),
                connection_timeout: Duration::from_secs(10),
                compression: true,
<<<<<<< HEAD
                secure: true,
                skip_verify: true,
=======
>>>>>>> 69b69be0
                ..Options::default()
            },
            from_url(url).unwrap(),
        );
    }

    #[test]
    fn test_parse_options() {
        let url = "tcp://username:password@host1:9001/database?ping_timeout=42ms&keepalive=99s&compression=lz4&connection_timeout=10s";
        assert_eq!(
            Options {
                username: "username".into(),
                password: "password".into(),
                addr: Url::parse("tcp://username:password@host1:9001").unwrap(),
                database: "database".into(),
                keepalive: Some(Duration::from_secs(99)),
                ping_timeout: Duration::from_millis(42),
                connection_timeout: Duration::from_secs(10),
                compression: true,
                ..Options::default()
            },
            from_url(url).unwrap(),
        );
    }

    #[test]
    #[should_panic]
    fn test_parse_invalid_url() {
        let url = "ʘ_ʘ";
        from_url(url).unwrap();
    }

    #[test]
    #[should_panic]
    fn test_parse_with_unknown_url() {
        let url = "tcp://localhost:9000/foo?bar=baz";
        from_url(url).unwrap();
    }

    #[test]
    #[should_panic]
    fn test_parse_with_multi_databases() {
        let url = "tcp://localhost:9000/foo/bar";
        from_url(url).unwrap();
    }

    #[test]
    fn test_parse_duration() {
        assert_eq!(parse_duration("3s").unwrap(), Duration::from_secs(3));
        assert_eq!(parse_duration("123ms").unwrap(), Duration::from_millis(123));

        parse_duration("ms").unwrap_err();
        parse_duration("1ss").unwrap_err();
    }

    #[test]
    fn test_parse_opt_duration() {
        assert_eq!(
            parse_opt_duration("3s").unwrap(),
            Some(Duration::from_secs(3))
        );
        assert_eq!(parse_opt_duration("none").unwrap(), None::<Duration>);
    }

    #[test]
    fn test_parse_compression() {
        assert_eq!(parse_compression("none").unwrap(), false);
        assert_eq!(parse_compression("lz4").unwrap(), true);
        parse_compression("?").unwrap_err();
    }
}<|MERGE_RESOLUTION|>--- conflicted
+++ resolved
@@ -183,8 +183,6 @@
     /// Timeout for connection (defaults to `500 ms`)
     pub(crate) connection_timeout: Duration,
 
-<<<<<<< HEAD
-=======
     /// Timeout for queries (defaults to `180 sec`)
     pub(crate) query_timeout: Option<Duration>,
 
@@ -197,7 +195,6 @@
     /// Timeout for execute (defaults to `180 sec`)
     pub(crate) execute_timeout: Option<Duration>,
 
->>>>>>> 69b69be0
     /// Enable TLS encryption (defaults to `false`)
     #[cfg(feature = "tls")]
     pub(crate) secure: bool,
@@ -228,13 +225,10 @@
             retry_timeout: Duration::from_secs(5),
             ping_timeout: Duration::from_millis(500),
             connection_timeout: Duration::from_millis(500),
-<<<<<<< HEAD
-=======
             query_timeout: Some(Duration::from_secs(180)),
             query_block_timeout: Some(Duration::from_secs(180)),
             insert_timeout: Some(Duration::from_secs(180)),
             execute_timeout: Some(Duration::from_secs(180)),
->>>>>>> 69b69be0
             #[cfg(feature = "tls")]
             secure: false,
             #[cfg(feature = "tls")]
@@ -345,8 +339,6 @@
         => connection_timeout: Duration
     }
 
-<<<<<<< HEAD
-=======
     property! {
         /// Timeout for query (defaults to `180,000 ms`).
         => query_timeout: Duration
@@ -367,7 +359,6 @@
         => execute_timeout: Option<Duration>
     }
 
->>>>>>> 69b69be0
     #[cfg(feature = "tls")]
     property! {
         /// Establish secure connection (default is `false`).
@@ -578,11 +569,7 @@
     #[test]
     #[cfg(feature = "tls")]
     fn test_parse_secure_options() {
-<<<<<<< HEAD
-        let url = "tcp://username:password@host1:9001/database?ping_timeout=42ms&keepalive=99s&compression=lz4&connection_timeout=10s&secure=true&skip_verify=true";
-=======
         let url = "tcp://username:password@host1:9001/database?ping_timeout=42ms&keepalive=99s&compression=lz4&connection_timeout=10s&secure=true";
->>>>>>> 69b69be0
         assert_eq!(
             Options {
                 username: "username".into(),
@@ -593,11 +580,6 @@
                 ping_timeout: Duration::from_millis(42),
                 connection_timeout: Duration::from_secs(10),
                 compression: true,
-<<<<<<< HEAD
-                secure: true,
-                skip_verify: true,
-=======
->>>>>>> 69b69be0
                 ..Options::default()
             },
             from_url(url).unwrap(),

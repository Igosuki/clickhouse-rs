<<<<<<< HEAD
use std::{borrow::Cow, io, result, str::Utf8Error, string::FromUtf8Error};
=======
use std::{borrow::Cow, io, mem, result, str::Utf8Error, string::FromUtf8Error};
>>>>>>> 69b69be0

use failure::*;
#[cfg(feature = "tokio_io")]
use tokio::timer::timeout::Elapsed;
use url::ParseError;

/// Result type alias for this library.
pub type Result<T> = result::Result<T, Error>;

/// Result type alias for this library.
pub type Result<T> = result::Result<T, Error>;

/// This type enumerates library errors.
#[derive(Debug, Fail)]
pub enum Error {
    #[fail(display = "Driver error: `{}`", _0)]
    Driver(#[cause] DriverError),

    #[fail(display = "Input/output error: `{}`", _0)]
    Io(#[cause] io::Error),

    #[fail(display = "Connections error: `{}`", _0)]
    Connection(#[cause] ConnectionError),

    #[fail(display = "Other error: `{}`", _0)]
    Other(#[cause] failure::Error),

    #[fail(display = "Server error: `{}`", _0)]
    Server(#[cause] ServerError),

    #[fail(display = "URL error: `{}`", _0)]
    Url(#[cause] UrlError),

    #[fail(display = "From SQL error: `{}`", _0)]
    FromSql(#[cause] FromSqlError),
}

/// This type represents Clickhouse server error.
#[derive(Debug, Fail, Clone)]
#[fail(display = "ERROR {} ({}): {}", name, code, message)]
pub struct ServerError {
    pub code: u32,
    pub name: String,
    pub message: String,
    pub stack_trace: String,
}

/// This type enumerates connection errors.
#[derive(Debug, Fail)]
pub enum ConnectionError {
    #[fail(display = "TLS connection requires hostname to be provided")]
    TlsHostNotProvided,

    #[fail(display = "Input/output error: `{}`", _0)]
    IoError(#[cause] io::Error),

    #[cfg(feature = "tls")]
    #[fail(display = "TLS connection error: `{}`", _0)]
    TlsError(#[cause] native_tls::Error),
}

/// This type enumerates connection URL errors.
#[derive(Debug, Fail)]
pub enum UrlError {
    #[fail(display = "Invalid or incomplete connection URL")]
    Invalid,

    #[fail(
        display = "Invalid value `{}' for connection URL parameter `{}'",
        value, param
    )]
    InvalidParamValue { param: String, value: String },

    #[fail(display = "URL parse error: {}", _0)]
    Parse(#[cause] ParseError),

    #[fail(display = "Unknown connection URL parameter `{}'", param)]
    UnknownParameter { param: String },

    #[fail(display = "Unsupported connection URL scheme `{}'", scheme)]
    UnsupportedScheme { scheme: String },
}

/// This type enumerates driver errors.
#[derive(Debug, Fail)]
pub enum DriverError {
    #[fail(display = "Varint overflows a 64-bit integer.")]
    Overflow,

    #[fail(display = "Unknown packet 0x{:x}.", packet)]
    UnknownPacket { packet: u64 },

    #[fail(display = "Unexpected packet.")]
    UnexpectedPacket,

    #[fail(display = "Timeout error.")]
    Timeout,

    #[fail(display = "Invalid utf-8 sequence.")]
    Utf8Error(Utf8Error),
}

/// This type enumerates cast from sql type errors.
#[derive(Debug, Fail)]
pub enum FromSqlError {
    #[fail(display = "SqlType::{} cannot be cast to {}.", src, dst)]
    InvalidType {
        src: Cow<'static, str>,
        dst: Cow<'static, str>,
    },

    #[fail(display = "Out of range.")]
    OutOfRange,

    #[fail(display = "Unsupported operation.")]
    UnsupportedOperation,
<<<<<<< HEAD
}

impl Error {
    pub(crate) fn is_would_block(&self) -> bool {
        if let Error::Io(ref e) = self {
            if e.kind() == io::ErrorKind::WouldBlock {
                return true;
            }
        }
        false
    }
}

impl From<ConnectionError> for Error {
    fn from(error: ConnectionError) -> Self {
        Error::Connection(error)
    }
}

#[cfg(feature = "tls")]
impl From<native_tls::Error> for ConnectionError {
    fn from(error: native_tls::Error) -> Self {
        ConnectionError::TlsError(error)
    }
=======
>>>>>>> 69b69be0
}

impl From<DriverError> for Error {
    fn from(err: DriverError) -> Self {
        Error::Driver(err)
    }
}

impl From<io::Error> for Error {
    fn from(err: io::Error) -> Self {
        Error::Io(err)
    }
}

impl From<ServerError> for Error {
    fn from(err: ServerError) -> Self {
        Error::Server(err)
    }
}

impl From<UrlError> for Error {
    fn from(err: UrlError) -> Self {
        Error::Url(err)
    }
}

impl From<String> for Error {
    fn from(err: String) -> Self {
        Error::Other(failure::Context::new(err).into())
    }
}

impl From<&str> for Error {
    fn from(err: &str) -> Self {
        Error::Other(failure::Context::new(err.to_string()).into())
    }
}

impl From<FromUtf8Error> for Error {
    fn from(err: FromUtf8Error) -> Self {
        Error::Other(failure::Context::new(err).into())
    }
}

#[cfg(feature = "tokio_io")]
impl From<Elapsed> for Error {
    fn from(_err: Elapsed) -> Self {
        Error::Driver(DriverError::Timeout)
    }
}

impl From<ParseError> for Error {
    fn from(err: ParseError) -> Self {
        Error::Url(UrlError::Parse(err))
    }
}

impl From<Error> for io::Error {
    fn from(err: Error) -> Self {
        match err {
            Error::Io(error) => error,
            e => io::Error::new(io::ErrorKind::Other, e.to_string()),
        }
    }
}

impl From<Error> for Box<dyn std::error::Error> {
    fn from(err: Error) -> Self {
        Box::<dyn std::error::Error>::from(err.to_string())
    }
}

impl From<Utf8Error> for Error {
    fn from(err: Utf8Error) -> Self {
        Error::Driver(DriverError::Utf8Error(err))
    }
}

<<<<<<< HEAD
#[cfg(test)]
mod tests {
    use std::error::Error;
=======
impl From<ConnectionError> for Error {
    fn from(err: ConnectionError) -> Self {
        Error::Connection(err)
    }
}

impl<S> Into<Poll<Option<Packet<S>>, Error>> for Error {
    fn into(self) -> Poll<Option<Packet<S>>, Error> {
        let mut this = self;
>>>>>>> 69b69be0

    #[test]
    fn to_std_error_without_recursion() {
        let src_err: super::Error = From::from("Somth went wrong.");
        let dst_err: Box<dyn std::error::Error> = src_err.into();
        assert_eq!(dst_err.description(), "Other error: `Somth went wrong.`");
    }

    #[test]
    fn to_io_error_without_recursion() {
        let src_err: super::Error = From::from("Somth went wrong.");
        let dst_err: std::io::Error = src_err.into();
        assert_eq!(dst_err.description(), "Other error: `Somth went wrong.`");
    }
}<|MERGE_RESOLUTION|>--- conflicted
+++ resolved
@@ -1,16 +1,13 @@
-<<<<<<< HEAD
-use std::{borrow::Cow, io, result, str::Utf8Error, string::FromUtf8Error};
-=======
 use std::{borrow::Cow, io, mem, result, str::Utf8Error, string::FromUtf8Error};
->>>>>>> 69b69be0
 
 use failure::*;
 #[cfg(feature = "tokio_io")]
 use tokio::timer::timeout::Elapsed;
 use url::ParseError;
-
-/// Result type alias for this library.
-pub type Result<T> = result::Result<T, Error>;
+use log::warn;
+use std::task::Poll;
+use crate::types::Packet;
+use tokio::time::Elapsed;
 
 /// Result type alias for this library.
 pub type Result<T> = result::Result<T, Error>;
@@ -119,7 +116,6 @@
 
     #[fail(display = "Unsupported operation.")]
     UnsupportedOperation,
-<<<<<<< HEAD
 }
 
 impl Error {
@@ -144,8 +140,6 @@
     fn from(error: native_tls::Error) -> Self {
         ConnectionError::TlsError(error)
     }
-=======
->>>>>>> 69b69be0
 }
 
 impl From<DriverError> for Error {
@@ -190,7 +184,6 @@
     }
 }
 
-#[cfg(feature = "tokio_io")]
 impl From<Elapsed> for Error {
     fn from(_err: Elapsed) -> Self {
         Error::Driver(DriverError::Timeout)
@@ -200,6 +193,30 @@
 impl From<ParseError> for Error {
     fn from(err: ParseError) -> Self {
         Error::Url(UrlError::Parse(err))
+    }
+}
+
+impl From<Utf8Error> for Error {
+    fn from(err: Utf8Error) -> Self {
+        Error::Driver(DriverError::Utf8Error(err))
+    }
+}
+
+impl<S> Into<Poll<Result<Packet<S>>>> for Error {
+    fn into(self) -> Poll<Result<Packet<S>>> {
+        let mut this = self;
+
+        if let Error::Io(ref mut e) = &mut this {
+            if e.kind() == io::ErrorKind::WouldBlock {
+                return Poll::Pending;
+            }
+
+            let me = mem::replace(e, io::Error::from(io::ErrorKind::Other));
+            return Poll::Ready(Err(Error::Io(me)));
+        }
+
+        warn!("ERROR: {:?}", this);
+        Poll::Ready(Err(this))
     }
 }
 
@@ -218,27 +235,9 @@
     }
 }
 
-impl From<Utf8Error> for Error {
-    fn from(err: Utf8Error) -> Self {
-        Error::Driver(DriverError::Utf8Error(err))
-    }
-}
-
-<<<<<<< HEAD
 #[cfg(test)]
 mod tests {
     use std::error::Error;
-=======
-impl From<ConnectionError> for Error {
-    fn from(err: ConnectionError) -> Self {
-        Error::Connection(err)
-    }
-}
-
-impl<S> Into<Poll<Option<Packet<S>>, Error>> for Error {
-    fn into(self) -> Poll<Option<Packet<S>>, Error> {
-        let mut this = self;
->>>>>>> 69b69be0
 
     #[test]
     fn to_std_error_without_recursion() {
